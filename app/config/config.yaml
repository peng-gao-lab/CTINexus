# =============================================================================
#                       CTINexus Configuration
# =============================================================================

# API Configuration
api_key: ${oc.env:OPENAI_API_KEY}  # Populated from environment variable

# Model Settings
provider: OpenAI                              # AI provider (OpenAI, Gemini, AWS)
model: gpt-4.1                               # Default model for text generation
embedding_model: text-embedding-3-large      # Model for vector embeddings

<<<<<<< HEAD

=======
>>>>>>> c8e53cfb
# Similarity threshold for entity matching
similarity_threshold: 0.6  # Range: 0.0-1.0, higher = more strict matching

# Entity Tagging Configuration
tag_prompt_folder: prompts
tag_prompt_file: et.jinja

# Demonstration Retrieval Settings
# How similar examples are selected for few-shot learning
retriever:
  type: "kNN"         # Retrieval method: "kNN" or "random"
  permutation: asc    # Sort order for k-nearest neighbors
shot: 3               # Number of examples to include (k in k-NN)
demoSet: data/demo    # Directory containing demonstration examples

# Intelligence Extraction Configuration
ie_prompt_set: prompts  # Directory containing prompt templates
ie_templ: ie.jinja      # Template file for intelligence extraction

# Link Prediction Configuration
link_prompt_folder: prompts
link_prompt_file: link.jinja<|MERGE_RESOLUTION|>--- conflicted
+++ resolved
@@ -10,10 +10,6 @@
 model: gpt-4.1                               # Default model for text generation
 embedding_model: text-embedding-3-large      # Model for vector embeddings
 
-<<<<<<< HEAD
-
-=======
->>>>>>> c8e53cfb
 # Similarity threshold for entity matching
 similarity_threshold: 0.6  # Range: 0.0-1.0, higher = more strict matching
 
